/libretro-super
<<<<<<< HEAD
.venv
=======
.DS_Store
>>>>>>> d3075ab6
<|MERGE_RESOLUTION|>--- conflicted
+++ resolved
@@ -1,6 +1,3 @@
 /libretro-super
-<<<<<<< HEAD
-.venv
-=======
 .DS_Store
->>>>>>> d3075ab6
+.venv